--- conflicted
+++ resolved
@@ -68,15 +68,6 @@
 
 RAW_PROMPT = b">"
 
-<<<<<<< HEAD
-INCREMENTAL_OUTPUT_BLOCK_CLOSERS = re.compile(b"|".join(map(re.escape, [LF, EOT, NORMAL_PROMPT])))
-
-OLD_BLOCK_CLOSERS = re.compile(
-    b"|".join(map(re.escape, [LF, EOT, THONNY_MSG_START, NORMAL_PROMPT, FIRST_RAW_PROMPT]))
-)
-
-=======
->>>>>>> bab155ac
 # extra seconds to wait, when we believe the expected result is not coming
 # but we're not sure yet
 LAST_HOPE_TIMEOUT = 2
@@ -500,26 +491,6 @@
         result = self._evaluate("True", prelude=script)
         assert result is True
 
-<<<<<<< HEAD
-        # send command
-        self._connection.write(script.encode(ENCODING) + EOT)
-        debug("Wrote " + script + "\n--------\n")
-
-        # fetch command confirmation
-        ok = self._connection.read(2)
-        debug("GOTOK")
-        assert ok == OK, "Expected OK, got %r, followed by %r" % (ok, self._connection.read_all())
-        return self._process_until_raw_prompt(capture_output)
-
-    def _execute_without_output(self, script):
-        out, err, value = self._execute(script, capture_output=True)
-        if err or out:
-            raise RuntimeError("Failed MP script: " + str(out) + "\n" + str(err))
-
-        return value
-
-=======
->>>>>>> bab155ac
     def _evaluate_to_repr(self, expr, prelude="", cleanup=""):
         """Uses raw-REPL to evaluate and print the repr of given expression.
         
@@ -558,43 +529,27 @@
             self._forward_confusion_until_active_prompt(script)
             return None
 
-<<<<<<< HEAD
-        start_tag = self._connection.soft_read_until(THONNY_START_TAG, timeout=LAST_HOPE_TIMEOUT)
-        if start_tag != THONNY_START_TAG:
-=======
         start_tag = self._connection.soft_read_until(THONNY_MSG_START, timeout=LAST_HOPE_TIMEOUT)
         if start_tag != THONNY_MSG_START:
             print("not start_tag", repr(start_tag))
->>>>>>> bab155ac
             self._connection.unread(first_terminator)
             self._connection.unread(start_tag)
             self._forward_confusion_until_active_prompt(script)
             return None
 
-<<<<<<< HEAD
-        final_terminator = THONNY_END_TAG + EOT + EOT + RAW_PROMPT
-        data_with_terminator = self._connection.soft_read_until(
-            final_terminator, timeout=LAST_HOPE_TIMEOUT
-        )
-        if not data_with_terminator.endswith(final_terminator):
-=======
         msg_terminator = THONNY_MSG_END + EOT
         data_with_terminator = self._connection.soft_read_until(
             msg_terminator, timeout=LAST_HOPE_TIMEOUT
         )
         if not data_with_terminator.endswith(msg_terminator):
             print("not terminator", data_with_terminator)
->>>>>>> bab155ac
             self._connection.unread(first_terminator)
             self._connection.unread(start_tag)
             self._connection.unread(data_with_terminator)
             self._forward_confusion_until_active_prompt(script)
             return None
-<<<<<<< HEAD
-=======
         
         final_terminator = EOT + RAW_PROMPT
->>>>>>> bab155ac
 
         # nothing should follow the raw prompt
         remaining = self._connection.read_all()
@@ -607,11 +562,7 @@
             self._forward_confusion_until_active_prompt(script)
             return None
 
-<<<<<<< HEAD
-        return data_with_terminator[: -len(final_terminator)]
-=======
         return data_with_terminator[: -len(final_terminator)].decode(ENCODING, errors="strict")
->>>>>>> bab155ac
 
     def _execute_and_capture_output(self, script, timeout=5):
         """Executes script in raw repl, captures stdout and consumes terminators.
@@ -648,15 +599,9 @@
             self._forward_confusion_until_active_prompt(script)
             return None
 
-<<<<<<< HEAD
-        return output_with_eot[: -len(EOT)]
-
-    def execute_user_code(self, script):
-=======
         return output_with_eot[: -len(EOT)].decode(ENCODING, errors="strict")
 
     def _execute_user_code(self, script):
->>>>>>> bab155ac
         """Executes the code in raw REPL and forwards everything up to active prompt"""
         self._submit_code_to_raw_repl(script)
 
@@ -703,9 +648,6 @@
         else:
             return ast.literal_eval(value_repr)
 
-<<<<<<< HEAD
-    def _forward_confusion_until_active_prompt(self):
-=======
     def _forward_confusion_until_active_prompt(self, script):
         self._send_output("THONNY FAILED TO EXECUTE FOLLOWING SCRIPT:\n", "stderr")
         self._send_output(script.strip() + "\n\n", "stderr")
@@ -713,7 +655,6 @@
         return self._forward_output_until_active_prompt("stderr")
 
     def _forward_output_until_active_prompt(self, stream_name="stdout"):
->>>>>>> bab155ac
         """Used for forwarding problematic output in case of parse errors"""
         while True:
             terminator = self._forward_output_until_eot_or_active_propmt(stream_name)
@@ -722,11 +663,7 @@
             else:
                 self._send_output(terminator, "stdout")
 
-<<<<<<< HEAD
-    def _forward_output_until_eot_or_active_propmt(self):
-=======
     def _forward_output_until_eot_or_active_propmt(self, stream_name="stdout"):
->>>>>>> bab155ac
         """Meant for incrementally forwarding stdout from user statements, 
         scripts and soft-reboots. Also used for forwarding side-effect output from 
         expression evaluations and for capturing help("modules") output.
@@ -778,40 +715,6 @@
         will not output these. If it does, processing will break.
         TODO: Experiment with this!
         
-<<<<<<< HEAD
-        """
-
-        # TODO: may need input processing in order to progress
-
-    def _process_until_initial_raw_prompt(self):
-        self._connection.write(RAW_MODE_CMD)
-        try:
-            self._process_until_raw_prompt()
-        except KeyboardInterrupt:
-            self._interrupt()
-
-    def _process_until_raw_prompt(self, capture_output=False):
-        """
-        Forwards output, extracts Thonny message, replaces normal prompts with raw prompts.
-        
-        This is executed when some code is running or just after requesting raw prompt.
-        
-        After submitting commands to the raw REPL, the output should be like
-        {stdout}\x04\{stderr}\x04\n\>
-        In the end of {stdout} there may be \x02<thonny>{value-for-thonny}</thonny>\x04.
-        
-        Interrupts will alter the execution, but from the response parsing
-        perspective they don't matter as they look like any other exception.
-        
-        Things get complicated because of soft-reboots, which always end with
-        regular prompt. Soft-reboots can occur because of Ctrl+D, machine.soft_reset()
-        and even reset button (micro:bit).
-        
-        Because of soft-reboot we can't assume we'll find the terminating markers for 
-        each command.
-        
-=======
->>>>>>> bab155ac
         Output produced by background threads (eg. in WiPy ESP32) cause even more difficulties, 
         because it becomes impossible to say whether we are at prompt and output
         is from another thread or the main thread is still running.

--- conflicted
+++ resolved
@@ -877,23 +877,11 @@
 
 
 class EnvFile(object):
-<<<<<<< HEAD
-    def __init__(self, fnam=None):
-        self.fnam = fnam if fnam else ".env"
-=======
     def __init__(self):
->>>>>>> 0eea94f2
         self._env = collections.OrderedDict()
         self.err_lines = []
         self.excep = None
 
-<<<<<<< HEAD
-    def load(self):
-        self.excep = None
-        self._env.clear()
-        self.err_lines.clear()
-        lineno = 0
-=======
         r_ex = r"[^\\](\${\s*([a-zA-Z_]+[a-zA-Z_0-9]*)\s*})"
         self._r_match = re.compile(r_ex)
 
@@ -916,7 +904,6 @@
         self.fnam = fnam
         lineno = 0
         self.clear_errors()
->>>>>>> 0eea94f2
         try:
             with open(self.fnam) as f:
                 while True:
@@ -936,11 +923,7 @@
                         continue
                     key = line[:pos].strip()
                     val = line[pos + 1 :].strip()
-<<<<<<< HEAD
-                    self._env[key] = val
-=======
                     self._env[key] = self._expand_vars(val, lineno)
->>>>>>> 0eea94f2
 
         except Exception as ex:
             self.err_lines.append(lineno)
@@ -948,10 +931,6 @@
 
         return self
 
-<<<<<<< HEAD
-    def expand_vars(self):
-        raise NotImplementedError()
-=======
     def _expand_vars(self, val, lineno):
         if val.startswith("${"):
             # add leading space so regex capturing works
@@ -965,7 +944,6 @@
                 else:
                     self.err_lines.append(lineno)
         return val.strip()
->>>>>>> 0eea94f2
 
     def remove_unused(self):
         for key, val in list(self._env.items()):
@@ -1068,30 +1046,6 @@
         elif "THONNY_DEBUG" in env:
             del env["THONNY_DEBUG"]
 
-<<<<<<< HEAD
-        add_env_file = self._load_env_file()
-
-        chained_env = collections.ChainMap(add_env_file, env)
-        chained_env = dict(chained_env)
-
-        # un-set keys
-        env = EnvFile()
-        env.set_env(chained_env)
-        env.remove_unused()
-
-        return env.get_env()
-
-    def _load_env_file(self):
-        # todo: configuration menu -> Tools > Options > Run & Debug
-        env_file = os.environ.get("THONNY_ENV_FILE", ".env")
-        script_dir = self._get_launcher_python_script_dir()
-
-        env_file = os.path.join(script_dir, env_file)
-
-        if os.path.exists(env_file) and os.path.isfile(env_file):
-            env = EnvFile(env_file)
-            env.load()
-=======
         result_env = self._load_env_file_with_overlay(overlay_env=env)
         return result_env
 
@@ -1107,23 +1061,15 @@
             env = EnvFile()
             env.set_env(overlay_env)
             env.load(env_file)
->>>>>>> 0eea94f2
             if env.has_errors():
                 logger.error("env-file errors in lines: " + str(env.err_lines))
                 if env.excep:
                     logger.exception("env-file" + str(env.excep))
             env = env.get_env()
         else:
-<<<<<<< HEAD
-            env = {}
-=======
             env = overlay_env
->>>>>>> 0eea94f2
 
         return env
-
-    def _get_launcher_python_script_dir(self):
-        return self._get_launcher_with_args()[-1]
 
     def _start_background_process(self, clean=None, extra_args=[]):
         # deque, because in one occasion I need to put messages back

--- conflicted
+++ resolved
@@ -861,7 +861,6 @@
         raise NotImplementedError()
 
 
-<<<<<<< HEAD
 class EnvFile(object):
     def __init__(self, fnam=None):
         self.fnam = fnam if fnam else ".env"
@@ -920,12 +919,8 @@
         self._env = env
 
 
-class SubprocessProxy(BackendProxy):
-    def __init__(self, clean: bool, executable: Optional[str] = None) -> None:
-=======
 class SubprocessProxy(BackendProxy, ABC):
     def __init__(self, clean: bool, mgmt_executable: Optional[str] = None) -> None:
->>>>>>> 44c91014
         super().__init__(clean)
 
         if mgmt_executable:
